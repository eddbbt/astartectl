--- conflicted
+++ resolved
@@ -4,16 +4,12 @@
 The format is based on [Keep a Changelog](http://keepachangelog.com/en/1.0.0/)
 and this project adheres to [Semantic Versioning](http://semver.org/spec/v2.0.0.html).
 
-<<<<<<< HEAD
 ## [Unreleased]
 ### Added
 - `cluster instances migrate storage-version` allows to migrate CRDs with `[v1alpha1, v1alpha2]`
   stored versions to just `[v1alpha2]`.
 
-## [1.0.1] - Unreleased
-=======
 ## [1.0.1] - 2022-12-05
->>>>>>> 56d91d5d
 ## Added
 - `cluster instance deploy`: add `--burst` flag to deploy a burst Astarte instance. It 
   should be used only in resource-constrained environments, such as CI. Only Astarte
