--- conflicted
+++ resolved
@@ -4,7 +4,6 @@
 The format is based on [Keep a Changelog](http://keepachangelog.com/en/1.0.0/)
 and this project adheres to [Semantic Versioning](http://semver.org/spec/v2.0.0.html).
 
-<<<<<<< HEAD
 ## Unreleased
 ### Added
 - `cluster instance get-cluster-config` allows getting a cluster configuration out of the
@@ -16,10 +15,7 @@
 - `housekeeping realms create` has completely different (and incompatible) semantics: it now allows supplying
   either a public, private or no key, and will create a new config context accordingly
 
-## [0.11.2] - Unreleased
-=======
 ## [0.11.2] - 2020-10-22
->>>>>>> e3ed256b
 ### Added
 - Add support for EC keys for JWT generation.
 
